--- conflicted
+++ resolved
@@ -1108,13 +1108,10 @@
             dtype = 'MTn'
         elif t[0][1].lower() == 'p':
             dtype = 'MPNn'
-<<<<<<< HEAD
         elif t[0][1].lower() == 'x':
             dtype = 'MXn'
-=======
         else:
             dtype = None
->>>>>>> 62170377
     elif t[0][0].lower() == 'f' and t[0][1].isdigit():
         # FN card
         dtype = 'Fn'
